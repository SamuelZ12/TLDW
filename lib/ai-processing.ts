--- conflicted
+++ resolved
@@ -217,7 +217,7 @@
   let durationInstruction =
     '  <item>Each highlight must include a punchy, specific title (max 10 words) and a contiguous quote lasting roughly 45-75 seconds.</item>';
   if (chunkDuration > 0 && chunkDuration < 45) {
-    durationInstruction = `  <item>Each highlight must include a punchy, specific title (max 10 words) and a contiguous quote that fits within this ${chunkDuration}s chunk. It’s OK if the quote is shorter than 45s; pick the single best self-contained passage (the entire chunk is acceptable).</item>`;
+    durationInstruction = `  <item>Each highlight must include a punchy, specific title (max 10 words) and a contiguous quote that fits within this ${chunkDuration}s chunk. It's OK if the quote is shorter than 45s; pick the single best self-contained passage (the entire chunk is acceptable).</item>`;
   } else if (chunkDuration > 0 && chunkDuration <= 75) {
     durationInstruction = `  <item>Each highlight must include a punchy, specific title (max 10 words) and a contiguous quote up to ${chunkDuration}s that stands alone.</item>`;
   }
@@ -231,11 +231,7 @@
 <goal>Identify up to ${maxCandidates} compelling highlight reel ideas that originate entirely within this transcript slice.</goal>
 <instructions>
   <item>Only use content from this chunk. If nothing stands out, return an empty list.</item>
-<<<<<<< HEAD
-  <item>Each highlight must include a punchy, specific title (max 10 words) and a contiguous quote lasting of roughly 45-75 seconds.</item>
-=======
 ${durationInstruction}
->>>>>>> 51b54e9c
   <item>Quote text must match the transcript exactly—no paraphrasing, ellipses, or stitching from multiple places.</item>
   <item>Use absolute timestamps in [MM:SS-MM:SS] format that match the transcript lines.</item>
   <item>Focus on contrarian insights, vivid stories, or data-backed arguments that could stand alone.</item>
@@ -541,13 +537,7 @@
   try {
     const response = await generateAIResponse(prompt, {
       preferredModel: model,
-<<<<<<< HEAD
-      generationConfig: {
-        temperature: 0.7
-      },
-=======
       temperature: 0.7,
->>>>>>> 51b54e9c
       zodSchema: topicGenerationSchema
     });
 
@@ -558,14 +548,6 @@
     let parsedResponse: ParsedTopic[];
     try {
       parsedResponse = JSON.parse(response);
-<<<<<<< HEAD
-    } catch {
-      return [
-        {
-          title: 'Full Video',
-          quote: {
-            timestamp: '[00:00-00:30]',
-=======
     } catch (error) {
       console.warn('Failed to parse single-pass topic response as JSON', error);
 
@@ -585,7 +567,6 @@
           title: fallbackLabel,
           quote: {
             timestamp: `[00:00-${formatTime(fallbackEnd)}]`,
->>>>>>> 51b54e9c
             text: fullText.substring(0, 200)
           }
         }
