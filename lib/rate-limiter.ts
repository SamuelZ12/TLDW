--- conflicted
+++ resolved
@@ -253,19 +253,11 @@
   // Translation operations
   ANON_TRANSLATION: {
     windowMs: 60 * 1000, // 1 minute
-<<<<<<< HEAD
-    maxRequests: 10 // 10 API calls per minute for anonymous users
+    maxRequests: 100 // 100 API calls per minute for anonymous users (Google allows unlimited)
   },
   AUTH_TRANSLATION: {
     windowMs: 60 * 1000, // 1 minute
-    maxRequests: 30 // 30 API calls per minute for authenticated users
-=======
-    maxRequests: 100 // 100 API calls per minute for anonymous users (Google allows unlimited)
-  },
-  AUTH_TRANSLATION: {
-    windowMs: 60 * 1000, // 1 minute
     maxRequests: 500 // 500 API calls per minute for authenticated users (Google allows unlimited)
->>>>>>> 51b54e9c
   },
   // Read-only endpoints (status checks, etc.)
   READ_ONLY: {
