import { createClient } from '@/lib/supabase/server';
import type { SubscriptionTier } from '@/lib/subscription-manager';
import crypto from 'crypto';
import { headers } from 'next/headers';
import { NextResponse } from 'next/server';

interface RateLimitConfig {
  windowMs: number; // Time window in milliseconds
  maxRequests: number; // Maximum requests per window
  identifier?: string; // Custom identifier (user ID, IP, etc.)
}

interface RateLimitResult {
  allowed: boolean;
  remaining: number;
  resetAt: Date;
  retryAfter?: number; // Seconds until next request allowed
}

export class RateLimiter {
  private static async getIdentifier(customId?: string): Promise<string> {
    if (customId) return customId;

    const supabase = await createClient();
    const {
      data: { user }
    } = await supabase.auth.getUser();

    if (user) {
      return `user:${user.id}`;
    }

    // For anonymous users, use IP address hash
    const headersList = await headers();
    const forwardedFor = headersList.get('x-forwarded-for');
    const realIp = headersList.get('x-real-ip');
    const ip = forwardedFor?.split(',')[0] || realIp || 'unknown';

    // Hash the IP for privacy
    const hash = crypto.createHash('sha256').update(ip).digest('hex');
    return `anon:${hash.substring(0, 16)}`;
  }

  static async peek(
    key: string,
    config: RateLimitConfig
  ): Promise<RateLimitResult> {
    const identifier = await this.getIdentifier(config.identifier);
    const rateLimitKey = `ratelimit:${key}:${identifier}`;

    const supabase = await createClient();
    const now = Date.now();
    const windowStart = now - config.windowMs;

    try {
      // Count recent requests without modifying
      const { data: recentRequests, error: countError } = await supabase
        .from('rate_limits')
        .select('id')
        .eq('key', rateLimitKey)
        .gte('timestamp', new Date(windowStart).toISOString());

      if (countError) throw countError;

      const requestCount = recentRequests?.length || 0;
      const remaining = Math.max(0, config.maxRequests - requestCount);
      const resetAt = new Date(now + config.windowMs);

      if (requestCount >= config.maxRequests) {
        // Calculate when the oldest request will expire
        const { data: oldestRequest } = await supabase
          .from('rate_limits')
          .select('timestamp')
          .eq('key', rateLimitKey)
          .order('timestamp', { ascending: true })
          .limit(1)
          .single();

        let retryAfter = Math.ceil(config.windowMs / 1000);
        if (oldestRequest) {
          const oldestTime = new Date(oldestRequest.timestamp).getTime();
          retryAfter = Math.ceil((oldestTime + config.windowMs - now) / 1000);
        }

        return {
          allowed: false,
          remaining: 0,
          resetAt,
          retryAfter
        };
      }

      return {
        allowed: true,
        remaining,
        resetAt
      };
    } catch (error) {
      console.error('Rate limiter peek error:', error);
      // On error, allow the request but log it
      return {
        allowed: true,
        remaining: config.maxRequests,
        resetAt: new Date(now + config.windowMs)
      };
    }
  }

  static async check(
    key: string,
    config: RateLimitConfig
  ): Promise<RateLimitResult> {
    const identifier = await this.getIdentifier(config.identifier);
    const rateLimitKey = `ratelimit:${key}:${identifier}`;

    const supabase = await createClient();
    const now = Date.now();
    const windowStart = now - config.windowMs;

    try {
      // First, clean up old entries
      await supabase
        .from('rate_limits')
        .delete()
        .lt('timestamp', new Date(windowStart).toISOString());

      // Count recent requests
      const { data: recentRequests, error: countError } = await supabase
        .from('rate_limits')
        .select('id')
        .eq('key', rateLimitKey)
        .gte('timestamp', new Date(windowStart).toISOString());

      if (countError) throw countError;

      const requestCount = recentRequests?.length || 0;
      const remaining = Math.max(0, config.maxRequests - requestCount);
      const resetAt = new Date(now + config.windowMs);

      if (requestCount >= config.maxRequests) {
        // Calculate when the oldest request will expire
        const { data: oldestRequest } = await supabase
          .from('rate_limits')
          .select('timestamp')
          .eq('key', rateLimitKey)
          .order('timestamp', { ascending: true })
          .limit(1)
          .single();

        let retryAfter = Math.ceil(config.windowMs / 1000);
        if (oldestRequest) {
          const oldestTime = new Date(oldestRequest.timestamp).getTime();
          retryAfter = Math.ceil((oldestTime + config.windowMs - now) / 1000);
        }

        return {
          allowed: false,
          remaining: 0,
          resetAt,
          retryAfter
        };
      }

      // Record this request
      const { error: insertError } = await supabase.from('rate_limits').insert({
        key: rateLimitKey,
        timestamp: new Date(now).toISOString(),
        identifier
      });

      if (insertError) {
        console.error('Failed to insert rate limit record:', insertError);
        console.error('Rate limit key:', rateLimitKey);
        console.error('Identifier:', identifier);
      }

      return {
        allowed: true,
        remaining: remaining - 1,
        resetAt
      };
    } catch (error) {
      console.error('Rate limiter error:', error);
      // On error, allow the request but log it
      return {
        allowed: true,
        remaining: config.maxRequests,
        resetAt: new Date(now + config.windowMs)
      };
    }
  }

  static async reset(key: string, identifier?: string): Promise<void> {
    const id = await this.getIdentifier(identifier);
    const rateLimitKey = `ratelimit:${key}:${id}`;

    const supabase = await createClient();
    await supabase.from('rate_limits').delete().eq('key', rateLimitKey);
  }
}

// Preset configurations for different endpoints
export const RATE_LIMITS = {
  // Anonymous users
  ANON_GENERATION: {
    windowMs: 24 * 60 * 60 * 1000, // 24 hours
    maxRequests: 1 // 1 generation per day
  },
  ANON_CHAT: {
    windowMs: 60 * 1000, // 1 minute
    maxRequests: 10 // 10 messages per minute
  },

  // Authenticated users (legacy - kept for backwards compatibility)
  AUTH_GENERATION: {
    windowMs: 60 * 60 * 1000, // 1 hour
    maxRequests: 20 // 20 generations per hour
  },
  AUTH_VIDEO_GENERATION: {
    windowMs: 24 * 60 * 60 * 1000, // 24 hours
    maxRequests: 5 // 5 generations per day
  },
  AUTH_CHAT: {
    windowMs: 60 * 1000, // 1 minute
    maxRequests: 30 // 30 messages per minute
  },

  // Subscription tier video generation limits (rolling 30-day window)
  VIDEO_GENERATION_FREE_UNREGISTERED: {
    windowMs: 30 * 24 * 60 * 60 * 1000, // 30 days
    maxRequests: 1 // 1 video per 30 days for anonymous users
  },
  VIDEO_GENERATION_FREE_REGISTERED: {
    windowMs: 30 * 24 * 60 * 60 * 1000, // 30 days
    maxRequests: 5 // 5 videos per 30 days for free registered users
  },
  VIDEO_GENERATION_PRO: {
    windowMs: 30 * 24 * 60 * 60 * 1000, // 30 days
    maxRequests: 100 // 100 videos per 30 days for Pro subscribers
  },

  // General API endpoints
  API_GENERAL: {
    windowMs: 60 * 1000, // 1 minute
    maxRequests: 60 // 60 requests per minute
  },

  // Sensitive operations
  AUTH_ATTEMPT: {
    windowMs: 15 * 60 * 1000, // 15 minutes
    maxRequests: 5 // 5 login attempts per 15 minutes
  },

<<<<<<< HEAD
  // Translation operations
  ANON_TRANSLATION: {
    windowMs: 60 * 1000, // 1 minute
    maxRequests: 10 // 10 API calls per minute for anonymous users
  },
  AUTH_TRANSLATION: {
    windowMs: 60 * 1000, // 1 minute
    maxRequests: 30 // 30 API calls per minute for authenticated users
=======
  // Read-only endpoints (status checks, etc.)
  READ_ONLY: {
    windowMs: 60 * 1000, // 1 minute
    maxRequests: 100 // 100 requests per minute
>>>>>>> 91d1172f
  }
};

// Helper function for API responses
export function rateLimitResponse(
  result: RateLimitResult
): NextResponse | null {
  const headers: HeadersInit = {
    'X-RateLimit-Remaining': result.remaining.toString(),
    'X-RateLimit-Reset': result.resetAt.toISOString()
  };

  if (!result.allowed && result.retryAfter) {
    headers['Retry-After'] = result.retryAfter.toString();

    return NextResponse.json(
      {
        error: 'Rate limit exceeded',
        message: `Too many requests. Please try again in ${result.retryAfter} seconds.`,
        retryAfter: result.retryAfter,
        resetAt: result.resetAt
      },
      {
        status: 429,
        headers
      }
    );
  }

  return null; // Request allowed
}

export function getPlanLimiter(
  tier: SubscriptionTier | 'anonymous'
): RateLimitConfig {
  switch (tier) {
    case 'pro':
      return RATE_LIMITS.VIDEO_GENERATION_PRO;
    case 'free':
      return RATE_LIMITS.VIDEO_GENERATION_FREE_REGISTERED;
    default:
      return RATE_LIMITS.VIDEO_GENERATION_FREE_UNREGISTERED;
  }
}<|MERGE_RESOLUTION|>--- conflicted
+++ resolved
@@ -250,8 +250,6 @@
     windowMs: 15 * 60 * 1000, // 15 minutes
     maxRequests: 5 // 5 login attempts per 15 minutes
   },
-
-<<<<<<< HEAD
   // Translation operations
   ANON_TRANSLATION: {
     windowMs: 60 * 1000, // 1 minute
@@ -260,12 +258,11 @@
   AUTH_TRANSLATION: {
     windowMs: 60 * 1000, // 1 minute
     maxRequests: 30 // 30 API calls per minute for authenticated users
-=======
+  },
   // Read-only endpoints (status checks, etc.)
   READ_ONLY: {
     windowMs: 60 * 1000, // 1 minute
     maxRequests: 100 // 100 requests per minute
->>>>>>> 91d1172f
   }
 };
 
