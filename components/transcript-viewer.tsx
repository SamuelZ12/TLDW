"use client";

import { useEffect, useRef, useState, useCallback } from "react";
import { TranscriptSegment, Topic, Citation } from "@/lib/types";
import { getTopicHSLColor, formatDuration } from "@/lib/utils";
import { cn } from "@/lib/utils";
import { ScrollArea } from "@/components/ui/scroll-area";
import { Eye, EyeOff, ChevronDown, Download, Loader2 } from "lucide-react";
import { Button } from "@/components/ui/button";
import { Tooltip, TooltipContent, TooltipTrigger, TooltipProvider } from "@/components/ui/tooltip";
import { Badge } from "@/components/ui/badge";
import { SelectionActions, triggerExplainSelection, SelectionActionPayload } from "@/components/selection-actions";
import { NoteMetadata } from "@/lib/types";

interface TranscriptViewerProps {
  transcript: TranscriptSegment[];
  selectedTopic: Topic | null;
  onTimestampClick: (seconds: number, endSeconds?: number, isCitation?: boolean, citationText?: string, isWithinHighlightReel?: boolean, isWithinCitationHighlight?: boolean) => void;
  currentTime?: number;
  topics?: Topic[];
  citationHighlight?: Citation | null;
  onTakeNoteFromSelection?: (payload: SelectionActionPayload) => void;
  videoId?: string;
  selectedLanguage?: string | null;
  onRequestTranslation?: (text: string, cacheKey: string) => Promise<string>;
  onRequestExport?: () => void;
  exportButtonState?: {
    tooltip?: string;
    disabled?: boolean;
    badgeLabel?: string;
    isLoading?: boolean;
  };
}

export function TranscriptViewer({
  transcript,
  selectedTopic,
  onTimestampClick,
  currentTime = 0,
  topics = [],
  citationHighlight,
  onTakeNoteFromSelection,
  videoId,
  selectedLanguage = null,
  onRequestTranslation,
  onRequestExport,
  exportButtonState,
}: TranscriptViewerProps) {
  const highlightedRefs = useRef<(HTMLDivElement | null)[]>([]);
  const scrollAreaRef = useRef<HTMLDivElement>(null);
  const scrollViewportRef = useRef<HTMLDivElement>(null);
  const [autoScroll, setAutoScroll] = useState(true);
  const currentSegmentRef = useRef<HTMLDivElement | null>(null);
  const [showScrollToCurrentButton, setShowScrollToCurrentButton] = useState(false);
  const lastUserScrollTime = useRef<number>(0);
  const scrollTimeoutRef = useRef<NodeJS.Timeout | null>(null);
  const [translationsCache, setTranslationsCache] = useState<Map<number, string>>(new Map());
  const [loadingTranslations, setLoadingTranslations] = useState<Set<number>>(new Set());
  const [translationErrors, setTranslationErrors] = useState<Set<number>>(new Set());
  const selectedTopicIndex = selectedTopic
    ? topics.findIndex((topic) => topic.id === selectedTopic.id)
    : -1;
  const selectedTopicColor =
    selectedTopicIndex >= 0 ? getTopicHSLColor(selectedTopicIndex, videoId) : null;

  const requestTranslation = useCallback(async (segmentIndex: number) => {
    const translationEnabled = selectedLanguage !== null;
    if (!onRequestTranslation || !translationEnabled || loadingTranslations.has(segmentIndex) || translationsCache.has(segmentIndex)) {
      return;
    }

    const segment = transcript[segmentIndex];
    if (!segment || !segment.text?.trim()) {
      return;
    }

    setLoadingTranslations(prev => new Set(prev).add(segmentIndex));
    // Clear any previous error state
    setTranslationErrors(prev => {
      const next = new Set(prev);
      next.delete(segmentIndex);
      return next;
    });

    try {
      // Include language in cache key to allow caching per language
      const cacheKey = `transcript:${segmentIndex}:${selectedLanguage}`;
      const translation = await onRequestTranslation(segment.text, cacheKey);
      setTranslationsCache(prev => new Map(prev).set(segmentIndex, translation));
    } catch (error) {
      console.error('Translation failed for segment', segmentIndex, error);
      // Mark segment as failed so UI can show retry option
      setTranslationErrors(prev => new Set(prev).add(segmentIndex));
    } finally {
      setLoadingTranslations(prev => {
        const newSet = new Set(prev);
        newSet.delete(segmentIndex);
        return newSet;
      });
    }
  }, [onRequestTranslation, selectedLanguage, loadingTranslations, translationsCache, transcript]);

  // Clear translations cache when language changes
  useEffect(() => {
    setTranslationsCache(new Map());
    setLoadingTranslations(new Set());
    setTranslationErrors(new Set());
  }, [selectedLanguage]);

  // Clear refs when topic changes
  useEffect(() => {
    highlightedRefs.current = [];

    // Debug: Verify segment indices match content
    if (selectedTopic && selectedTopic.segments.length > 0 && transcript.length > 0) {

      const firstSeg = selectedTopic.segments[0];
      if (firstSeg.startSegmentIdx !== undefined && firstSeg.endSegmentIdx !== undefined) {

        // Check what's actually at those indices
        if (transcript[firstSeg.startSegmentIdx]) {

          // Try to find where the quote actually is
          const quoteStart = firstSeg.text.substring(0, 30).toLowerCase().replace(/[^a-z0-9 ]/g, '');
          let foundAt = -1;

          for (let i = Math.max(0, firstSeg.startSegmentIdx - 5); i <= Math.min(firstSeg.startSegmentIdx + 5, transcript.length - 1); i++) {
            const segText = transcript[i]?.text || '';
            const segTextNorm = segText.toLowerCase().replace(/[^a-z0-9 ]/g, '');
            if (segTextNorm.includes(quoteStart)) {
              foundAt = i;
              break;
            }
          }

          if (foundAt !== -1 && foundAt !== firstSeg.startSegmentIdx) {
          }
        }
      }
    }
  }, [selectedTopic, transcript]);

  // Scroll to citation highlight when it changes
  useEffect(() => {
    if (citationHighlight && highlightedRefs.current.length > 0) {
      const firstHighlighted = highlightedRefs.current[0];
      if (firstHighlighted && scrollViewportRef.current) {
        const viewport = scrollViewportRef.current;
        const elementTop = firstHighlighted.offsetTop;
        const viewportHeight = viewport.clientHeight;
        const scrollPosition = elementTop - viewportHeight / 3; // Position in upper third

        viewport.scrollTo({
          top: scrollPosition,
          behavior: 'smooth'
        });

        // Temporarily disable auto-scroll
        lastUserScrollTime.current = Date.now();
      }
    }
  }, [citationHighlight]);

  // Detect user scroll and temporarily disable auto-scroll with debouncing
  const handleUserScroll = useCallback(() => {
    const now = Date.now();
    // Only consider it user scroll if enough time has passed since last programmatic scroll
    if (now - lastUserScrollTime.current > 300) {
      if (autoScroll) {
        setAutoScroll(false);
        setShowScrollToCurrentButton(true);

        // Clear existing timeout
        if (scrollTimeoutRef.current) {
          clearTimeout(scrollTimeoutRef.current);
        }

        // Re-enable auto-scroll after 8 seconds of inactivity for better UX
        scrollTimeoutRef.current = setTimeout(() => {
          setAutoScroll(true);
          setShowScrollToCurrentButton(false);
        }, 8000);
      }
    }
  }, [autoScroll]);

  // Custom scroll function that only scrolls within the container
  const scrollToElement = useCallback((element: HTMLElement | null, smooth = true) => {
    if (!element || !scrollViewportRef.current) return;

    const viewport = scrollViewportRef.current;
    const elementRect = element.getBoundingClientRect();
    const viewportRect = viewport.getBoundingClientRect();

    // Calculate the element's position relative to the viewport
    const relativeTop = elementRect.top - viewportRect.top + viewport.scrollTop;

    // Position the element in the top 1/3 of the viewport
    const scrollPosition = relativeTop - (viewportRect.height / 3);

    // Mark this as programmatic scroll
    lastUserScrollTime.current = Date.now() + 500; // Add buffer to prevent detecting as user scroll

    // Use requestAnimationFrame for smoother scrolling
    requestAnimationFrame(() => {
      viewport.scrollTo({
        top: Math.max(0, scrollPosition),
        behavior: smooth ? 'smooth' : 'auto'
      });
    });
  }, []);

  const jumpToCurrent = useCallback(() => {
    if (currentSegmentRef.current) {
      setAutoScroll(true);
      setShowScrollToCurrentButton(false);
      scrollToElement(currentSegmentRef.current);
      if (scrollTimeoutRef.current) {
        clearTimeout(scrollTimeoutRef.current);
      }
    }
  }, [scrollToElement]);

<<<<<<< HEAD
=======
  const handleSelectionStateChange = useCallback((hasSelection: boolean) => {
    if (!hasSelection) {
      return;
    }

    if (autoScroll) {
      setAutoScroll(false);
    }
    setShowScrollToCurrentButton(true);
    lastUserScrollTime.current = Date.now();
    if (scrollTimeoutRef.current) {
      clearTimeout(scrollTimeoutRef.current);
      scrollTimeoutRef.current = null;
    }
  }, [autoScroll]);
>>>>>>> fa524f64

  // Scroll to first highlighted segment
  useEffect(() => {
    if (selectedTopic && highlightedRefs.current[0] && autoScroll) {
      setTimeout(() => {
        scrollToElement(highlightedRefs.current[0]);
      }, 100);
    }
  }, [selectedTopic, autoScroll, scrollToElement]);

  // Auto-scroll to current playing segment with improved smooth tracking
  useEffect(() => {
    if (autoScroll && currentSegmentRef.current && currentTime > 0) {
      // Check if current segment is visible
      const viewport = scrollViewportRef.current;
      if (viewport) {
        const element = currentSegmentRef.current;
        const elementRect = element.getBoundingClientRect();
        const viewportRect = viewport.getBoundingClientRect();

        // Check if element is outside the top 1/3 area (25% to 40% of viewport)
        const topThreshold = viewportRect.top + viewportRect.height * 0.25;
        const bottomThreshold = viewportRect.top + viewportRect.height * 0.40;

        // Also check if element is completely out of view
        const isOutOfView = elementRect.bottom < viewportRect.top || elementRect.top > viewportRect.bottom;

        if (isOutOfView || elementRect.top < topThreshold || elementRect.bottom > bottomThreshold) {
          scrollToElement(currentSegmentRef.current, true);
        }
      }
    }
  }, [currentTime, autoScroll, scrollToElement]);

  // Add scroll event listener
  useEffect(() => {
    const viewport = scrollViewportRef.current;
    if (viewport) {
      viewport.addEventListener('scroll', handleUserScroll);
      return () => {
        viewport.removeEventListener('scroll', handleUserScroll);
      };
    }
  }, [handleUserScroll]);

  const getSegmentTopic = (segment: TranscriptSegment): { topic: Topic; index: number } | null => {
    for (let i = 0; i < topics.length; i++) {
      const topic = topics[i];
      const hasSegment = topic.segments.some(
        (topicSeg) => segment.start >= topicSeg.start && segment.start < topicSeg.end
      );
      if (hasSegment) {
        return { topic, index: i };
      }
    }
    return null;
  };


  const getHighlightedText = (segment: TranscriptSegment, segmentIndex: number): { highlightedParts: Array<{ text: string; highlighted: boolean; isCitation?: boolean }> } | null => {
    // Determine what segments to highlight based on citation or topic
    const segmentsToHighlight = citationHighlight
      ? [citationHighlight]
      : selectedTopic?.segments || [];

    if (segmentsToHighlight.length === 0) return null;

    const isCitation = !!citationHighlight;

    // Check each segment to see if this transcript segment should be highlighted
    for (const highlightSeg of segmentsToHighlight) {
      // Use segment indices with character offsets for precise matching
      if (highlightSeg.startSegmentIdx !== undefined && highlightSeg.endSegmentIdx !== undefined) {

        // Skip this debug logging - removed for cleaner output

        // Skip segments that are before the start or after the end
        if (segmentIndex < highlightSeg.startSegmentIdx || segmentIndex > highlightSeg.endSegmentIdx) {
          continue;
        }

        // Case 1: This segment is between start and end (not at boundaries)
        if (segmentIndex > highlightSeg.startSegmentIdx && segmentIndex < highlightSeg.endSegmentIdx) {
          return {
            highlightedParts: [{ text: segment.text, highlighted: true, isCitation }]
          };
        }

        // Case 2: This is the start segment - may need partial highlighting
        if (segmentIndex === highlightSeg.startSegmentIdx) {
          if (highlightSeg.startCharOffset !== undefined && highlightSeg.startCharOffset > 0) {
            // Partial highlight from character offset to end
            const beforeHighlight = segment.text.substring(0, highlightSeg.startCharOffset);
            const highlighted = segment.text.substring(highlightSeg.startCharOffset);

            // If this is also the end segment, apply end offset
            if (segmentIndex === highlightSeg.endSegmentIdx && highlightSeg.endCharOffset !== undefined) {
              const actualHighlighted = segment.text.substring(
                highlightSeg.startCharOffset,
                Math.min(highlightSeg.endCharOffset, segment.text.length)
              );
              const afterHighlight = segment.text.substring(Math.min(highlightSeg.endCharOffset, segment.text.length));

              const parts: Array<{ text: string; highlighted: boolean; isCitation?: boolean }> = [];
              if (beforeHighlight) parts.push({ text: beforeHighlight, highlighted: false });
              if (actualHighlighted) parts.push({ text: actualHighlighted, highlighted: true, isCitation });
              if (afterHighlight) parts.push({ text: afterHighlight, highlighted: false });
              return { highlightedParts: parts };
            }

            const parts: Array<{ text: string; highlighted: boolean; isCitation?: boolean }> = [];
            if (beforeHighlight) parts.push({ text: beforeHighlight, highlighted: false });
            if (highlighted) parts.push({ text: highlighted, highlighted: true, isCitation });
            return { highlightedParts: parts };
          } else {
            // No offset or offset is 0, highlight from beginning
            if (segmentIndex === highlightSeg.endSegmentIdx && highlightSeg.endCharOffset !== undefined) {
              // This is both start and end segment
              const highlighted = segment.text.substring(0, highlightSeg.endCharOffset);
              const afterHighlight = segment.text.substring(highlightSeg.endCharOffset);

              const parts: Array<{ text: string; highlighted: boolean; isCitation?: boolean }> = [];
              if (highlighted) parts.push({ text: highlighted, highlighted: true, isCitation });
              if (afterHighlight) parts.push({ text: afterHighlight, highlighted: false });
              return { highlightedParts: parts };
            }
            // Highlight entire segment
            return {
              highlightedParts: [{ text: segment.text, highlighted: true, isCitation }]
            };
          }
        }

        // Case 3: This is the end segment (only if different from start) - may need partial highlighting
        if (segmentIndex === highlightSeg.endSegmentIdx && segmentIndex !== highlightSeg.startSegmentIdx) {
          if (highlightSeg.endCharOffset !== undefined && highlightSeg.endCharOffset < segment.text.length) {
            // Partial highlight from beginning to character offset
            const highlighted = segment.text.substring(0, highlightSeg.endCharOffset);
            const afterHighlight = segment.text.substring(highlightSeg.endCharOffset);

            const parts: Array<{ text: string; highlighted: boolean; isCitation?: boolean }> = [];
            if (highlighted) parts.push({ text: highlighted, highlighted: true, isCitation });
            if (afterHighlight) parts.push({ text: afterHighlight, highlighted: false });
            return { highlightedParts: parts };
          } else {
            // No offset or offset covers entire segment
            return {
              highlightedParts: [{ text: segment.text, highlighted: true, isCitation }]
            };
          }
        }
      }
    }

    // Only use time-based highlighting if NO segments have index information
    const hasAnySegmentIndices = segmentsToHighlight.some(seg =>
      seg.startSegmentIdx !== undefined && seg.endSegmentIdx !== undefined
    );

    if (!hasAnySegmentIndices) {
      // Fallback to time-based highlighting only if segment indices aren't available at all
      const segmentEnd = segment.start + segment.duration;
      const shouldHighlight = segmentsToHighlight.some(highlightSeg => {
        const overlapStart = Math.max(segment.start, highlightSeg.start);
        const overlapEnd = Math.min(segmentEnd, highlightSeg.end);
        const overlapDuration = Math.max(0, overlapEnd - overlapStart);
        const overlapRatio = overlapDuration / segment.duration;
        // Highlight if there's significant overlap (more than 50% of the segment)
        return overlapRatio > 0.5;
      });

      if (shouldHighlight) {
        return {
          highlightedParts: [{ text: segment.text, highlighted: true, isCitation }]
        };
      }
    }

    return null;
  };

  // Find the single best matching segment for the current time
  const getCurrentSegmentIndex = (): number => {
    if (currentTime === 0) return -1;

    // Find all segments that contain the current time
    const matchingIndices: number[] = [];
    transcript.forEach((segment, index) => {
      if (currentTime >= segment.start && currentTime < segment.start + segment.duration) {
        matchingIndices.push(index);
      }
    });

    // If no matches, return -1
    if (matchingIndices.length === 0) return -1;

    // If only one match, return it
    if (matchingIndices.length === 1) return matchingIndices[0];

    // If multiple matches, return the one whose start time is closest to current time
    return matchingIndices.reduce((closest, current) => {
      const closestDiff = Math.abs(transcript[closest].start - currentTime);
      const currentDiff = Math.abs(transcript[current].start - currentTime);
      return currentDiff < closestDiff ? current : closest;
    });
  };


  return (
    <TooltipProvider delayDuration={300}>
      <div className="h-full max-h-full flex flex-col overflow-hidden">
        {/* Header */}
        <div className="px-5 py-1.5 bg-background/95 backdrop-blur supports-[backdrop-filter]:bg-background/60 shadow-[0_4px_6px_-1px_rgba(0,0,0,0.03)]">
          <div className="flex items-center justify-between gap-3">
            <div className="flex items-center gap-1.5">
              {selectedTopic && !selectedTopic.isCitationReel && (
                <Tooltip>
                  <TooltipTrigger asChild>
                    <div
                      className="h-2.5 w-2.5 rounded-full cursor-help"
                      style={{
                        backgroundColor: selectedTopicColor
                          ? `hsl(${selectedTopicColor})`
                          : undefined,
                      }}
                    />
                  </TooltipTrigger>
                  <TooltipContent side="bottom" className="max-w-[180px]">
                    <p className="text-[11px]">{selectedTopic.title}</p>
                  </TooltipContent>
                </Tooltip>
              )}
              {(citationHighlight || selectedTopic?.isCitationReel) && (
                <Tooltip>
                  <TooltipTrigger asChild>
                    <div
                      className="h-2.5 w-2.5 rounded-full cursor-help"
                      style={{
                        backgroundColor: 'hsl(48, 100%, 50%)',
                      }}
                    />
                  </TooltipTrigger>
                  <TooltipContent side="bottom">
                    <p className="text-[11px]">
                      {selectedTopic?.isCitationReel ? 'Cited Clips' : 'AI Chat Citation'}
                    </p>
                  </TooltipContent>
                </Tooltip>
              )}
            </div>

            <div className="flex items-center gap-2">
              <Button
                variant={autoScroll ? "default" : "outline"}
                size="sm"
                onClick={() => {
                  setAutoScroll(!autoScroll);
                  if (!autoScroll) {
                    setShowScrollToCurrentButton(false);
                    jumpToCurrent();
                  }
                }}
                className="text-[11px] h-6 shadow-none"
              >
                {autoScroll ? (
                  <>
                    <Eye className="w-2.5 h-2.5 mr-1" />
                    Auto
                  </>
                ) : (
                  <>
                    <EyeOff className="w-2.5 h-2.5 mr-1" />
                    Manual
                  </>
                )}
              </Button>

              {onRequestExport && (
                <Tooltip>
                  <TooltipTrigger asChild>
                    <Button
                      variant="outline"
                      size="sm"
                      onClick={onRequestExport}
                      disabled={exportButtonState?.disabled}
                      className="h-6 gap-1.5 rounded-full border-slate-200 text-[11px] shadow-none transition hover:border-slate-300 hover:bg-white/80"
                    >
                      {exportButtonState?.isLoading ? (
                        <Loader2 className="h-3.5 w-3.5 animate-spin" />
                      ) : (
                        <Download className="h-3.5 w-3.5" />
                      )}
                      <span>Export</span>
                      {exportButtonState?.badgeLabel && (
                        <Badge
                          variant="outline"
                          className="ml-0.5 rounded-full border-blue-200 bg-blue-50 px-1.5 py-0 text-[9px] font-semibold uppercase tracking-wide text-blue-700"
                        >
                          {exportButtonState.badgeLabel}
                        </Badge>
                      )}
                    </Button>
                  </TooltipTrigger>
                  <TooltipContent side="bottom">
                    <p className="text-xs">
                      {exportButtonState?.tooltip ?? "Export transcript"}
                    </p>
                  </TooltipContent>
                </Tooltip>
              )}
            </div>
          </div>
        </div>

        {/* Jump to current button with improved positioning */}
        {showScrollToCurrentButton && currentTime > 0 && (
          <div className="absolute top-14 left-1/2 -translate-x-1/2 z-10 animate-in fade-in slide-in-from-top-2 duration-300">
            <Button
              size="sm"
              onClick={jumpToCurrent}
              className="shadow-lg bg-primary/95 hover:bg-primary text-[11px]"
            >
              <ChevronDown className="w-3.5 h-3.5 mr-1 animate-bounce" />
              Jump to Current
            </Button>
          </div>
        )}

        {/* Transcript content */}
        <ScrollArea className="flex-1 min-h-0" ref={scrollAreaRef}>
          <div
            className="p-6 space-y-1"
            ref={(el) => {
              // Get the viewport element from ScrollArea - it's the data-radix-scroll-area-viewport element
              if (el) {
                const viewport = el.closest('[data-radix-scroll-area-viewport]');
                if (viewport && viewport instanceof HTMLElement) {
                  scrollViewportRef.current = viewport as HTMLDivElement;
                }
              }
            }}
<<<<<<< HEAD
          >
            <SelectionActions
              containerRef={scrollViewportRef}
              onExplain={(payload) => {
                triggerExplainSelection({
                  ...payload,
                  source: 'transcript'
                });
              }}
              onTakeNote={(payload) => {
                onTakeNoteFromSelection?.({
                  ...payload,
                  source: 'transcript'
                });
              }}
              getMetadata={(range) => {
                const metadata: NoteMetadata = {};
                const startNode = range.startContainer.parentElement;
                const segmentElement = startNode?.closest('[data-segment-index]') as HTMLElement | null;
                if (segmentElement) {
                  const segmentIndex = segmentElement.dataset.segmentIndex;
                  if (segmentIndex) {
                    const index = parseInt(segmentIndex, 10);
                    const segment = transcript[index];
                    if (segment) {
                      metadata.transcript = {
                        start: segment.start,
                        end: segment.start + segment.duration,
                        segmentIndex: index,
                        topicId: selectedTopic?.id
                      };
                      metadata.timestampLabel = `${formatDuration(segment.start)} - ${formatDuration(segment.start + segment.duration)}`;
                    }
=======
            onSelectionChange={handleSelectionStateChange}
            getMetadata={(range) => {
              const metadata: NoteMetadata = {};
              const startNode = range.startContainer.parentElement;
              const segmentElement = startNode?.closest('[data-segment-index]') as HTMLElement | null;
              if (segmentElement) {
                const segmentIndex = segmentElement.dataset.segmentIndex;
                if (segmentIndex) {
                  const index = parseInt(segmentIndex, 10);
                  const segment = transcript[index];
                  if (segment) {
                    metadata.transcript = {
                      start: segment.start,
                      end: segment.start + segment.duration,
                      segmentIndex: index,
                      topicId: selectedTopic?.id
                    };
                    metadata.timestampLabel = `${formatDuration(segment.start)} - ${formatDuration(segment.start + segment.duration)}`;
>>>>>>> fa524f64
                  }
                }
                if (selectedTopic?.title) {
                  metadata.selectionContext = selectedTopic.title;
                }
                return metadata;
              }}
              source="transcript"
            />
            {transcript.length === 0 ? (
              <div className="text-center py-8 text-muted-foreground text-sm">
                No transcript available
              </div>
            ) : (
              (() => {
                // Calculate current segment index once for all segments
                const currentSegmentIndex = getCurrentSegmentIndex();

                return transcript.map((segment, index) => {
                  const highlightedText = getHighlightedText(segment, index);
                  const isCurrent = index === currentSegmentIndex;
                  getSegmentTopic(segment);

                  const hasHighlight = highlightedText !== null;
                  const translation = translationsCache.get(index);
                  const isLoadingTranslation = loadingTranslations.has(index);
                  const hasTranslationError = translationErrors.has(index);
                  const translationEnabled = selectedLanguage !== null;

                  // Request translation if enabled and not already cached/loading/errored
                  if (translationEnabled && !translation && !isLoadingTranslation && !hasTranslationError) {
                    requestTranslation(index);
                  }

                  return (
                    <div
                      key={index}
                      data-segment-index={index}
                      ref={(el) => {
                        // Store refs properly
                        if (el) {
                          if (hasHighlight && !highlightedRefs.current.includes(el)) {
                            highlightedRefs.current.push(el);
                          }
                          if (isCurrent) {
                            currentSegmentRef.current = el;
                          }
                        }
                      }}
                      className={cn(
                        "group relative px-2.5 py-1.5 rounded-xl transition-all duration-200",
                        translationEnabled && "space-y-1"
                      )}
                    >
                      {/* Original text */}
                      <p
                        className={cn(
                          "text-sm leading-relaxed",
                          isCurrent ? "text-foreground font-medium" : "text-muted-foreground",
                          translationEnabled && "text-xs opacity-80"
                        )}
                      >
                        {highlightedText ? (
                          highlightedText.highlightedParts.map((part, partIndex) => {
                            const isCitation = 'isCitation' in part && part.isCitation;

                            return (
                              <span
                                key={partIndex}
                                className={part.highlighted ? "text-foreground" : ""}
                                style={
                                  part.highlighted
                                    ? isCitation || selectedTopic?.isCitationReel
                                      ? {
                                        backgroundColor: 'hsl(48, 100%, 85%)',
                                        padding: '1px 3px',
                                        borderRadius: '3px',
                                        boxShadow: '0 0 0 1px hsl(48, 100%, 50%, 0.3)',
                                      }
                                      : selectedTopicColor
                                        ? {
                                          backgroundColor: `hsl(${selectedTopicColor} / 0.2)`,
                                          padding: '0 2px',
                                          borderRadius: '2px',
                                        }
                                        : undefined
                                    : undefined
                                }
                              >
                                {part.text}
                              </span>
                            );
                          })
                        ) : (
                          segment.text
                        )}
                      </p>

                      {/* Translated text */}
                      {translationEnabled && (
                        <div className="flex items-start gap-2">
                          <p
                            className={cn(
                              "text-sm leading-relaxed flex-1",
                              isCurrent ? "text-foreground font-medium" : "text-muted-foreground"
                            )}
                          >
                            {isLoadingTranslation ? (
                              <span className="text-muted-foreground italic">Translating...</span>
                            ) : hasTranslationError ? (
                              <span className="text-red-500/70 italic text-xs">Translation failed</span>
                            ) : translation ? (
                              translation
                            ) : (
                              <span className="text-muted-foreground/50 italic">Translation pending...</span>
                            )}
                          </p>
                          {hasTranslationError && (
                            <button
                              onClick={(e) => {
                                e.stopPropagation();
                                requestTranslation(index);
                              }}
                              className="text-xs text-blue-500 hover:text-blue-600 underline shrink-0"
                            >
                              Retry
                            </button>
                          )}
                        </div>
                      )}

                    </div>
                  );
                });
              })()
            )}
          </div>
        </ScrollArea>
      </div>
    </TooltipProvider>
  );
}<|MERGE_RESOLUTION|>--- conflicted
+++ resolved
@@ -221,8 +221,6 @@
     }
   }, [scrollToElement]);
 
-<<<<<<< HEAD
-=======
   const handleSelectionStateChange = useCallback((hasSelection: boolean) => {
     if (!hasSelection) {
       return;
@@ -238,7 +236,6 @@
       scrollTimeoutRef.current = null;
     }
   }, [autoScroll]);
->>>>>>> fa524f64
 
   // Scroll to first highlighted segment
   useEffect(() => {
@@ -580,7 +577,6 @@
                 }
               }
             }}
-<<<<<<< HEAD
           >
             <SelectionActions
               containerRef={scrollViewportRef}
@@ -596,6 +592,7 @@
                   source: 'transcript'
                 });
               }}
+              onSelectionChange={handleSelectionStateChange}
               getMetadata={(range) => {
                 const metadata: NoteMetadata = {};
                 const startNode = range.startContainer.parentElement;
@@ -614,26 +611,6 @@
                       };
                       metadata.timestampLabel = `${formatDuration(segment.start)} - ${formatDuration(segment.start + segment.duration)}`;
                     }
-=======
-            onSelectionChange={handleSelectionStateChange}
-            getMetadata={(range) => {
-              const metadata: NoteMetadata = {};
-              const startNode = range.startContainer.parentElement;
-              const segmentElement = startNode?.closest('[data-segment-index]') as HTMLElement | null;
-              if (segmentElement) {
-                const segmentIndex = segmentElement.dataset.segmentIndex;
-                if (segmentIndex) {
-                  const index = parseInt(segmentIndex, 10);
-                  const segment = transcript[index];
-                  if (segment) {
-                    metadata.transcript = {
-                      start: segment.start,
-                      end: segment.start + segment.duration,
-                      segmentIndex: index,
-                      topicId: selectedTopic?.id
-                    };
-                    metadata.timestampLabel = `${formatDuration(segment.start)} - ${formatDuration(segment.start + segment.duration)}`;
->>>>>>> fa524f64
                   }
                 }
                 if (selectedTopic?.title) {
@@ -642,7 +619,7 @@
                 return metadata;
               }}
               source="transcript"
-            />
+            >
             {transcript.length === 0 ? (
               <div className="text-center py-8 text-muted-foreground text-sm">
                 No transcript available
@@ -770,6 +747,7 @@
                 });
               })()
             )}
+            </SelectionActions>
           </div>
         </ScrollArea>
       </div>
