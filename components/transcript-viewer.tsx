"use client";

import { useEffect, useRef, useState, useCallback } from "react";
import { TranscriptSegment, Topic, Citation } from "@/lib/types";
import { getTopicHSLColor, formatDuration } from "@/lib/utils";
import { cn } from "@/lib/utils";
import { ScrollArea } from "@/components/ui/scroll-area";
import { Eye, EyeOff, ChevronDown, Download, Loader2 } from "lucide-react";
import { Button } from "@/components/ui/button";
import { Tooltip, TooltipContent, TooltipTrigger, TooltipProvider } from "@/components/ui/tooltip";
import { Badge } from "@/components/ui/badge";
import { SelectionActions, triggerExplainSelection, SelectionActionPayload } from "@/components/selection-actions";
import { NoteMetadata } from "@/lib/types";

interface TranscriptViewerProps {
  transcript: TranscriptSegment[];
  selectedTopic: Topic | null;
  onTimestampClick: (seconds: number, endSeconds?: number, isCitation?: boolean, citationText?: string, isWithinHighlightReel?: boolean, isWithinCitationHighlight?: boolean) => void;
  currentTime?: number;
  topics?: Topic[];
  citationHighlight?: Citation | null;
  onTakeNoteFromSelection?: (payload: SelectionActionPayload) => void;
  videoId?: string;
<<<<<<< HEAD
  selectedLanguage?: string | null;
  onRequestTranslation?: (text: string, cacheKey: string) => Promise<string>;
=======
  onRequestExport?: () => void;
  exportButtonState?: {
    tooltip?: string;
    disabled?: boolean;
    badgeLabel?: string;
    isLoading?: boolean;
  };
>>>>>>> 72f9bd39
}

export function TranscriptViewer({
  transcript,
  selectedTopic,
  onTimestampClick,
  currentTime = 0,
  topics = [],
  citationHighlight,
  onTakeNoteFromSelection,
  videoId,
<<<<<<< HEAD
  selectedLanguage = null,
  onRequestTranslation
=======
  onRequestExport,
  exportButtonState,
>>>>>>> 72f9bd39
}: TranscriptViewerProps) {
  const highlightedRefs = useRef<(HTMLDivElement | null)[]>([]);
  const scrollAreaRef = useRef<HTMLDivElement>(null);
  const scrollViewportRef = useRef<HTMLDivElement>(null);
  const [autoScroll, setAutoScroll] = useState(true);
  const currentSegmentRef = useRef<HTMLDivElement | null>(null);
  const [showScrollToCurrentButton, setShowScrollToCurrentButton] = useState(false);
  const lastUserScrollTime = useRef<number>(0);
  const scrollTimeoutRef = useRef<NodeJS.Timeout | null>(null);
  const [translationsCache, setTranslationsCache] = useState<Map<number, string>>(new Map());
  const [loadingTranslations, setLoadingTranslations] = useState<Set<number>>(new Set());
  const [translationErrors, setTranslationErrors] = useState<Set<number>>(new Set());
  const selectedTopicIndex = selectedTopic
    ? topics.findIndex((topic) => topic.id === selectedTopic.id)
    : -1;
  const selectedTopicColor =
    selectedTopicIndex >= 0 ? getTopicHSLColor(selectedTopicIndex, videoId) : null;

  const requestTranslation = useCallback(async (segmentIndex: number) => {
    const translationEnabled = selectedLanguage !== null;
    if (!onRequestTranslation || !translationEnabled || loadingTranslations.has(segmentIndex) || translationsCache.has(segmentIndex)) {
      return;
    }

    const segment = transcript[segmentIndex];
    if (!segment || !segment.text?.trim()) {
      return;
    }

    setLoadingTranslations(prev => new Set(prev).add(segmentIndex));
    // Clear any previous error state
    setTranslationErrors(prev => {
      const next = new Set(prev);
      next.delete(segmentIndex);
      return next;
    });

    try {
      // Include language in cache key to allow caching per language
      const cacheKey = `transcript:${segmentIndex}:${selectedLanguage}`;
      const translation = await onRequestTranslation(segment.text, cacheKey);
      setTranslationsCache(prev => new Map(prev).set(segmentIndex, translation));
    } catch (error) {
      console.error('Translation failed for segment', segmentIndex, error);
      // Mark segment as failed so UI can show retry option
      setTranslationErrors(prev => new Set(prev).add(segmentIndex));
    } finally {
      setLoadingTranslations(prev => {
        const newSet = new Set(prev);
        newSet.delete(segmentIndex);
        return newSet;
      });
    }
  }, [onRequestTranslation, selectedLanguage, loadingTranslations, translationsCache, transcript]);

  // Clear translations cache when language changes
  useEffect(() => {
    setTranslationsCache(new Map());
    setLoadingTranslations(new Set());
    setTranslationErrors(new Set());
  }, [selectedLanguage]);

  // Clear refs when topic changes
  useEffect(() => {
    highlightedRefs.current = [];
    
    // Debug: Verify segment indices match content
    if (selectedTopic && selectedTopic.segments.length > 0 && transcript.length > 0) {
      
      const firstSeg = selectedTopic.segments[0];
      if (firstSeg.startSegmentIdx !== undefined && firstSeg.endSegmentIdx !== undefined) {
        
        // Check what's actually at those indices
        if (transcript[firstSeg.startSegmentIdx]) {
          
          // Try to find where the quote actually is
          const quoteStart = firstSeg.text.substring(0, 30).toLowerCase().replace(/[^a-z0-9 ]/g, '');
          let foundAt = -1;
          
          for (let i = Math.max(0, firstSeg.startSegmentIdx - 5); i <= Math.min(firstSeg.startSegmentIdx + 5, transcript.length - 1); i++) {
            const segText = transcript[i]?.text || '';
            const segTextNorm = segText.toLowerCase().replace(/[^a-z0-9 ]/g, '');
            if (segTextNorm.includes(quoteStart)) {
              foundAt = i;
              break;
            }
          }
          
          if (foundAt !== -1 && foundAt !== firstSeg.startSegmentIdx) {
          }
        }
      }
    }
  }, [selectedTopic, transcript]);

  // Scroll to citation highlight when it changes
  useEffect(() => {
    if (citationHighlight && highlightedRefs.current.length > 0) {
      const firstHighlighted = highlightedRefs.current[0];
      if (firstHighlighted && scrollViewportRef.current) {
        const viewport = scrollViewportRef.current;
        const elementTop = firstHighlighted.offsetTop;
        const viewportHeight = viewport.clientHeight;
        const scrollPosition = elementTop - viewportHeight / 3; // Position in upper third
        
        viewport.scrollTo({
          top: scrollPosition,
          behavior: 'smooth'
        });
        
        // Temporarily disable auto-scroll
        lastUserScrollTime.current = Date.now();
      }
    }
  }, [citationHighlight]);

  // Detect user scroll and temporarily disable auto-scroll with debouncing
  const handleUserScroll = useCallback(() => {
    const now = Date.now();
    // Only consider it user scroll if enough time has passed since last programmatic scroll
    if (now - lastUserScrollTime.current > 300) {
      if (autoScroll) {
        setAutoScroll(false);
        setShowScrollToCurrentButton(true);
        
        // Clear existing timeout
        if (scrollTimeoutRef.current) {
          clearTimeout(scrollTimeoutRef.current);
        }
        
        // Re-enable auto-scroll after 8 seconds of inactivity for better UX
        scrollTimeoutRef.current = setTimeout(() => {
          setAutoScroll(true);
          setShowScrollToCurrentButton(false);
        }, 8000);
      }
    }
  }, [autoScroll]);

  // Custom scroll function that only scrolls within the container
  const scrollToElement = useCallback((element: HTMLElement | null, smooth = true) => {
    if (!element || !scrollViewportRef.current) return;
    
    const viewport = scrollViewportRef.current;
    const elementRect = element.getBoundingClientRect();
    const viewportRect = viewport.getBoundingClientRect();
    
    // Calculate the element's position relative to the viewport
    const relativeTop = elementRect.top - viewportRect.top + viewport.scrollTop;
    
    // Position the element in the top 1/3 of the viewport
    const scrollPosition = relativeTop - (viewportRect.height / 3);
    
    // Mark this as programmatic scroll
    lastUserScrollTime.current = Date.now() + 500; // Add buffer to prevent detecting as user scroll
    
    // Use requestAnimationFrame for smoother scrolling
    requestAnimationFrame(() => {
      viewport.scrollTo({
        top: Math.max(0, scrollPosition),
        behavior: smooth ? 'smooth' : 'auto'
      });
    });
  }, []);

  const jumpToCurrent = useCallback(() => {
    if (currentSegmentRef.current) {
      setAutoScroll(true);
      setShowScrollToCurrentButton(false);
      scrollToElement(currentSegmentRef.current);
      if (scrollTimeoutRef.current) {
        clearTimeout(scrollTimeoutRef.current);
      }
    }
  }, [scrollToElement]);

  const handleSelectionStateChange = useCallback((hasSelection: boolean) => {
    if (!hasSelection) {
      return;
    }

    if (autoScroll) {
      setAutoScroll(false);
    }
    setShowScrollToCurrentButton(true);
    lastUserScrollTime.current = Date.now();
    if (scrollTimeoutRef.current) {
      clearTimeout(scrollTimeoutRef.current);
      scrollTimeoutRef.current = null;
    }
  }, [autoScroll]);

  // Scroll to first highlighted segment
  useEffect(() => {
    if (selectedTopic && highlightedRefs.current[0] && autoScroll) {
      setTimeout(() => {
        scrollToElement(highlightedRefs.current[0]);
      }, 100);
    }
  }, [selectedTopic, autoScroll, scrollToElement]);

  // Auto-scroll to current playing segment with improved smooth tracking
  useEffect(() => {
    if (autoScroll && currentSegmentRef.current && currentTime > 0) {
      // Check if current segment is visible
      const viewport = scrollViewportRef.current;
      if (viewport) {
        const element = currentSegmentRef.current;
        const elementRect = element.getBoundingClientRect();
        const viewportRect = viewport.getBoundingClientRect();
        
        // Check if element is outside the top 1/3 area (25% to 40% of viewport)
        const topThreshold = viewportRect.top + viewportRect.height * 0.25;
        const bottomThreshold = viewportRect.top + viewportRect.height * 0.40;
        
        // Also check if element is completely out of view
        const isOutOfView = elementRect.bottom < viewportRect.top || elementRect.top > viewportRect.bottom;
        
        if (isOutOfView || elementRect.top < topThreshold || elementRect.bottom > bottomThreshold) {
          scrollToElement(currentSegmentRef.current, true);
        }
      }
    }
  }, [currentTime, autoScroll, scrollToElement]);

  // Add scroll event listener
  useEffect(() => {
    const viewport = scrollViewportRef.current;
    if (viewport) {
      viewport.addEventListener('scroll', handleUserScroll);
      return () => {
        viewport.removeEventListener('scroll', handleUserScroll);
      };
    }
  }, [handleUserScroll]);

  const getSegmentTopic = (segment: TranscriptSegment): { topic: Topic; index: number } | null => {
    for (let i = 0; i < topics.length; i++) {
      const topic = topics[i];
      const hasSegment = topic.segments.some(
        (topicSeg) => segment.start >= topicSeg.start && segment.start < topicSeg.end
      );
      if (hasSegment) {
        return { topic, index: i };
      }
    }
    return null;
  };


  const getHighlightedText = (segment: TranscriptSegment, segmentIndex: number): { highlightedParts: Array<{ text: string; highlighted: boolean; isCitation?: boolean }> } | null => {
    // Determine what segments to highlight based on citation or topic
    const segmentsToHighlight = citationHighlight 
      ? [citationHighlight]
      : selectedTopic?.segments || [];
    
    if (segmentsToHighlight.length === 0) return null;
    
    const isCitation = !!citationHighlight;
    
    // Check each segment to see if this transcript segment should be highlighted
    for (const highlightSeg of segmentsToHighlight) {
      // Use segment indices with character offsets for precise matching
      if (highlightSeg.startSegmentIdx !== undefined && highlightSeg.endSegmentIdx !== undefined) {
        
        // Skip this debug logging - removed for cleaner output
        
        // Skip segments that are before the start or after the end
        if (segmentIndex < highlightSeg.startSegmentIdx || segmentIndex > highlightSeg.endSegmentIdx) {
          continue;
        }
        
        // Case 1: This segment is between start and end (not at boundaries)
        if (segmentIndex > highlightSeg.startSegmentIdx && segmentIndex < highlightSeg.endSegmentIdx) {
          return { 
            highlightedParts: [{ text: segment.text, highlighted: true, isCitation }] 
          };
        }
        
        // Case 2: This is the start segment - may need partial highlighting
        if (segmentIndex === highlightSeg.startSegmentIdx) {
          if (highlightSeg.startCharOffset !== undefined && highlightSeg.startCharOffset > 0) {
            // Partial highlight from character offset to end
            const beforeHighlight = segment.text.substring(0, highlightSeg.startCharOffset);
            const highlighted = segment.text.substring(highlightSeg.startCharOffset);
            
            // If this is also the end segment, apply end offset
            if (segmentIndex === highlightSeg.endSegmentIdx && highlightSeg.endCharOffset !== undefined) {
              const actualHighlighted = segment.text.substring(
                highlightSeg.startCharOffset, 
                Math.min(highlightSeg.endCharOffset, segment.text.length)
              );
              const afterHighlight = segment.text.substring(Math.min(highlightSeg.endCharOffset, segment.text.length));
              
              const parts: Array<{ text: string; highlighted: boolean; isCitation?: boolean }> = [];
              if (beforeHighlight) parts.push({ text: beforeHighlight, highlighted: false });
              if (actualHighlighted) parts.push({ text: actualHighlighted, highlighted: true, isCitation });
              if (afterHighlight) parts.push({ text: afterHighlight, highlighted: false });
              return { highlightedParts: parts };
            }
            
            const parts: Array<{ text: string; highlighted: boolean; isCitation?: boolean }> = [];
            if (beforeHighlight) parts.push({ text: beforeHighlight, highlighted: false });
            if (highlighted) parts.push({ text: highlighted, highlighted: true, isCitation });
            return { highlightedParts: parts };
          } else {
            // No offset or offset is 0, highlight from beginning
            if (segmentIndex === highlightSeg.endSegmentIdx && highlightSeg.endCharOffset !== undefined) {
              // This is both start and end segment
              const highlighted = segment.text.substring(0, highlightSeg.endCharOffset);
              const afterHighlight = segment.text.substring(highlightSeg.endCharOffset);
              
              const parts: Array<{ text: string; highlighted: boolean; isCitation?: boolean }> = [];
              if (highlighted) parts.push({ text: highlighted, highlighted: true, isCitation });
              if (afterHighlight) parts.push({ text: afterHighlight, highlighted: false });
              return { highlightedParts: parts };
            }
            // Highlight entire segment
            return { 
              highlightedParts: [{ text: segment.text, highlighted: true, isCitation }] 
            };
          }
        }
        
        // Case 3: This is the end segment (only if different from start) - may need partial highlighting
        if (segmentIndex === highlightSeg.endSegmentIdx && segmentIndex !== highlightSeg.startSegmentIdx) {
          if (highlightSeg.endCharOffset !== undefined && highlightSeg.endCharOffset < segment.text.length) {
            // Partial highlight from beginning to character offset
            const highlighted = segment.text.substring(0, highlightSeg.endCharOffset);
            const afterHighlight = segment.text.substring(highlightSeg.endCharOffset);
            
            const parts: Array<{ text: string; highlighted: boolean; isCitation?: boolean }> = [];
            if (highlighted) parts.push({ text: highlighted, highlighted: true, isCitation });
            if (afterHighlight) parts.push({ text: afterHighlight, highlighted: false });
            return { highlightedParts: parts };
          } else {
            // No offset or offset covers entire segment
            return { 
              highlightedParts: [{ text: segment.text, highlighted: true, isCitation }] 
            };
          }
        }
      }
    }
    
    // Only use time-based highlighting if NO segments have index information
    const hasAnySegmentIndices = segmentsToHighlight.some(seg => 
      seg.startSegmentIdx !== undefined && seg.endSegmentIdx !== undefined
    );
    
    if (!hasAnySegmentIndices) {
      // Fallback to time-based highlighting only if segment indices aren't available at all
      const segmentEnd = segment.start + segment.duration;
      const shouldHighlight = segmentsToHighlight.some(highlightSeg => {
        const overlapStart = Math.max(segment.start, highlightSeg.start);
        const overlapEnd = Math.min(segmentEnd, highlightSeg.end);
        const overlapDuration = Math.max(0, overlapEnd - overlapStart);
        const overlapRatio = overlapDuration / segment.duration;
        // Highlight if there's significant overlap (more than 50% of the segment)
        return overlapRatio > 0.5;
      });
      
      if (shouldHighlight) {
        return { 
          highlightedParts: [{ text: segment.text, highlighted: true, isCitation }] 
        };
      }
    }
    
    return null;
  };

  // Find the single best matching segment for the current time
  const getCurrentSegmentIndex = (): number => {
    if (currentTime === 0) return -1;
    
    // Find all segments that contain the current time
    const matchingIndices: number[] = [];
    transcript.forEach((segment, index) => {
      if (currentTime >= segment.start && currentTime < segment.start + segment.duration) {
        matchingIndices.push(index);
      }
    });
    
    // If no matches, return -1
    if (matchingIndices.length === 0) return -1;
    
    // If only one match, return it
    if (matchingIndices.length === 1) return matchingIndices[0];
    
    // If multiple matches, return the one whose start time is closest to current time
    return matchingIndices.reduce((closest, current) => {
      const closestDiff = Math.abs(transcript[closest].start - currentTime);
      const currentDiff = Math.abs(transcript[current].start - currentTime);
      return currentDiff < closestDiff ? current : closest;
    });
  };


  return (
    <TooltipProvider delayDuration={300}>
      <div className="h-full max-h-full flex flex-col overflow-hidden">
        {/* Header */}
        <div className="px-5 py-1.5 bg-background/95 backdrop-blur supports-[backdrop-filter]:bg-background/60 shadow-[0_4px_6px_-1px_rgba(0,0,0,0.03)]">
          <div className="flex items-center justify-between gap-3">
            <div className="flex items-center gap-1.5">
              {selectedTopic && !selectedTopic.isCitationReel && (
                <Tooltip>
                  <TooltipTrigger asChild>
                    <div
                      className="h-2.5 w-2.5 rounded-full cursor-help"
                      style={{
                        backgroundColor: selectedTopicColor
                          ? `hsl(${selectedTopicColor})`
                          : undefined,
                      }}
                    />
                  </TooltipTrigger>
                  <TooltipContent side="bottom" className="max-w-[180px]">
                    <p className="text-[11px]">{selectedTopic.title}</p>
                  </TooltipContent>
                </Tooltip>
              )}
              {(citationHighlight || selectedTopic?.isCitationReel) && (
                <Tooltip>
                  <TooltipTrigger asChild>
                    <div
                      className="h-2.5 w-2.5 rounded-full cursor-help"
                      style={{
                        backgroundColor: 'hsl(48, 100%, 50%)',
                      }}
                    />
                  </TooltipTrigger>
                  <TooltipContent side="bottom">
                    <p className="text-[11px]">
                      {selectedTopic?.isCitationReel ? 'Cited Clips' : 'AI Chat Citation'}
                    </p>
                  </TooltipContent>
                </Tooltip>
              )}
            </div>

            <div className="flex items-center gap-2">
              <Button
                variant={autoScroll ? "default" : "outline"}
                size="sm"
                onClick={() => {
                  setAutoScroll(!autoScroll);
                  if (!autoScroll) {
                    setShowScrollToCurrentButton(false);
                    jumpToCurrent();
                  }
                }}
                className="text-[11px] h-6 shadow-none"
              >
                {autoScroll ? (
                  <>
                    <Eye className="w-2.5 h-2.5 mr-1" />
                    Auto
                  </>
                ) : (
                  <>
                    <EyeOff className="w-2.5 h-2.5 mr-1" />
                    Manual
                  </>
                )}
              </Button>

              {onRequestExport && (
                <Tooltip>
                  <TooltipTrigger asChild>
                    <Button
                      variant="outline"
                      size="sm"
                      onClick={onRequestExport}
                      disabled={exportButtonState?.disabled}
                      className="h-6 gap-1.5 rounded-full border-slate-200 text-[11px] shadow-none transition hover:border-slate-300 hover:bg-white/80"
                    >
                      {exportButtonState?.isLoading ? (
                        <Loader2 className="h-3.5 w-3.5 animate-spin" />
                      ) : (
                        <Download className="h-3.5 w-3.5" />
                      )}
                      <span>Export</span>
                      {exportButtonState?.badgeLabel && (
                        <Badge
                          variant="outline"
                          className="ml-0.5 rounded-full border-blue-200 bg-blue-50 px-1.5 py-0 text-[9px] font-semibold uppercase tracking-wide text-blue-700"
                        >
                          {exportButtonState.badgeLabel}
                        </Badge>
                      )}
                    </Button>
                  </TooltipTrigger>
                  <TooltipContent side="bottom">
                    <p className="text-xs">
                      {exportButtonState?.tooltip ?? "Export transcript"}
                    </p>
                  </TooltipContent>
                </Tooltip>
              )}
            </div>
          </div>
        </div>

      {/* Jump to current button with improved positioning */}
      {showScrollToCurrentButton && currentTime > 0 && (
        <div className="absolute top-14 left-1/2 -translate-x-1/2 z-10 animate-in fade-in slide-in-from-top-2 duration-300">
          <Button
            size="sm"
            onClick={jumpToCurrent}
            className="shadow-lg bg-primary/95 hover:bg-primary text-[11px]"
          >
            <ChevronDown className="w-3.5 h-3.5 mr-1 animate-bounce" />
            Jump to Current
          </Button>
        </div>
      )}

      {/* Transcript content */}
      <ScrollArea className="flex-1 min-h-0" ref={scrollAreaRef}>
        <div
          className="p-6 space-y-1" 
          ref={(el) => {
            // Get the viewport element from ScrollArea - it's the data-radix-scroll-area-viewport element
            if (el) {
              const viewport = el.closest('[data-radix-scroll-area-viewport]');
              if (viewport && viewport instanceof HTMLElement) {
                scrollViewportRef.current = viewport as HTMLDivElement;
              }
            }
          }}
        >
          <SelectionActions
            containerRef={scrollViewportRef}
            onExplain={(payload) => {
              triggerExplainSelection({
                ...payload,
                source: 'transcript'
              });
            }}
            onTakeNote={(payload) => {
              onTakeNoteFromSelection?.({
                ...payload,
                source: 'transcript'
              });
            }}
            onSelectionChange={handleSelectionStateChange}
            getMetadata={(range) => {
              const metadata: NoteMetadata = {};
              const startNode = range.startContainer.parentElement;
              const segmentElement = startNode?.closest('[data-segment-index]') as HTMLElement | null;
              if (segmentElement) {
                const segmentIndex = segmentElement.dataset.segmentIndex;
                if (segmentIndex) {
                  const index = parseInt(segmentIndex, 10);
                  const segment = transcript[index];
                  if (segment) {
                    metadata.transcript = {
                      start: segment.start,
                      end: segment.start + segment.duration,
                      segmentIndex: index,
                      topicId: selectedTopic?.id
                    };
                    metadata.timestampLabel = `${formatDuration(segment.start)} - ${formatDuration(segment.start + segment.duration)}`;
                  }
                }
              }
              if (selectedTopic?.title) {
                metadata.selectionContext = selectedTopic.title;
              }
              return metadata;
            }}
            source="transcript"
          />
          {transcript.length === 0 ? (
            <div className="text-center py-8 text-muted-foreground text-sm">
              No transcript available
            </div>
          ) : (
            (() => {
              // Calculate current segment index once for all segments
              const currentSegmentIndex = getCurrentSegmentIndex();
              
              return transcript.map((segment, index) => {
                const highlightedText = getHighlightedText(segment, index);
                const isCurrent = index === currentSegmentIndex;
                getSegmentTopic(segment);

                const hasHighlight = highlightedText !== null;
                const translation = translationsCache.get(index);
                const isLoadingTranslation = loadingTranslations.has(index);
                const hasTranslationError = translationErrors.has(index);
                const translationEnabled = selectedLanguage !== null;

                // Request translation if enabled and not already cached/loading/errored
                if (translationEnabled && !translation && !isLoadingTranslation && !hasTranslationError) {
                  requestTranslation(index);
                }

                return (
                  <div
                    key={index}
                    data-segment-index={index}
                    ref={(el) => {
                      // Store refs properly
                      if (el) {
                        if (hasHighlight && !highlightedRefs.current.includes(el)) {
                          highlightedRefs.current.push(el);
                        }
                        if (isCurrent) {
                          currentSegmentRef.current = el;
                        }
                      }
                    }}
                    className={cn(
                      "group relative px-2.5 py-1.5 rounded-xl transition-all duration-200",
                      translationEnabled && "space-y-1"
                    )}
                  >
                    {/* Original text */}
                    <p 
                      className={cn(
                        "text-sm leading-relaxed",
                        isCurrent ? "text-foreground font-medium" : "text-muted-foreground",
                        translationEnabled && "text-xs opacity-80"
                      )}
                    >
                      {highlightedText ? (
                        highlightedText.highlightedParts.map((part, partIndex) => {
                          const isCitation = 'isCitation' in part && part.isCitation;
                          
                          return (
                            <span
                              key={partIndex}
                              className={part.highlighted ? "text-foreground" : ""}
                              style={
                                part.highlighted
                                  ? isCitation || selectedTopic?.isCitationReel
                                  ? {
                                      backgroundColor: 'hsl(48, 100%, 85%)',
                                      padding: '1px 3px',
                                      borderRadius: '3px',
                                      boxShadow: '0 0 0 1px hsl(48, 100%, 50%, 0.3)',
                                    }
                                    : selectedTopicColor
                                    ? {
                                        backgroundColor: `hsl(${selectedTopicColor} / 0.2)`,
                                        padding: '0 2px',
                                        borderRadius: '2px',
                                      }
                                    : undefined
                                  : undefined
                              }
                            >
                              {part.text}
                            </span>
                          );
                        })
                      ) : (
                        segment.text
                      )}
                    </p>

                    {/* Translated text */}
                    {translationEnabled && (
                      <div className="flex items-start gap-2">
                        <p
                          className={cn(
                            "text-sm leading-relaxed flex-1",
                            isCurrent ? "text-foreground font-medium" : "text-muted-foreground"
                          )}
                        >
                          {isLoadingTranslation ? (
                            <span className="text-muted-foreground italic">Translating...</span>
                          ) : hasTranslationError ? (
                            <span className="text-red-500/70 italic text-xs">Translation failed</span>
                          ) : translation ? (
                            translation
                          ) : (
                            <span className="text-muted-foreground/50 italic">Translation pending...</span>
                          )}
                        </p>
                        {hasTranslationError && (
                          <button
                            onClick={(e) => {
                              e.stopPropagation();
                              requestTranslation(index);
                            }}
                            className="text-xs text-blue-500 hover:text-blue-600 underline shrink-0"
                          >
                            Retry
                          </button>
                        )}
                      </div>
                    )}

                  </div>
                );
              });
            })()
          )}
        </div>
      </ScrollArea>
    </div>
    </TooltipProvider>
  );
}<|MERGE_RESOLUTION|>--- conflicted
+++ resolved
@@ -21,10 +21,8 @@
   citationHighlight?: Citation | null;
   onTakeNoteFromSelection?: (payload: SelectionActionPayload) => void;
   videoId?: string;
-<<<<<<< HEAD
   selectedLanguage?: string | null;
   onRequestTranslation?: (text: string, cacheKey: string) => Promise<string>;
-=======
   onRequestExport?: () => void;
   exportButtonState?: {
     tooltip?: string;
@@ -32,7 +30,6 @@
     badgeLabel?: string;
     isLoading?: boolean;
   };
->>>>>>> 72f9bd39
 }
 
 export function TranscriptViewer({
@@ -44,13 +41,10 @@
   citationHighlight,
   onTakeNoteFromSelection,
   videoId,
-<<<<<<< HEAD
   selectedLanguage = null,
-  onRequestTranslation
-=======
+  onRequestTranslation,
   onRequestExport,
   exportButtonState,
->>>>>>> 72f9bd39
 }: TranscriptViewerProps) {
   const highlightedRefs = useRef<(HTMLDivElement | null)[]>([]);
   const scrollAreaRef = useRef<HTMLDivElement>(null);
