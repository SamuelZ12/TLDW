"use client";

import { useState, useEffect } from "react";
import { Topic } from "@/lib/types";
import { formatDuration, getTopicHSLColor } from "@/lib/utils";
import { cn } from "@/lib/utils";

interface TopicCardProps {
  topic: Topic;
  isSelected: boolean;
  onClick: () => void;
  topicIndex: number;
  onPlayTopic?: () => void;
  videoId?: string;
  selectedLanguage?: string | null;
  onRequestTranslation?: (text: string, topicId: string) => Promise<string>;
}

export function TopicCard({ topic, isSelected, onClick, topicIndex, onPlayTopic, videoId, selectedLanguage = null, onRequestTranslation }: TopicCardProps) {
  const topicColor = getTopicHSLColor(topicIndex, videoId);
  const [translatedTitle, setTranslatedTitle] = useState<string | null>(topic.translatedTitle || null);
  const [isLoadingTranslation, setIsLoadingTranslation] = useState(false);

  // Request translation when language is selected and not already available
  useEffect(() => {
    const translationEnabled = selectedLanguage !== null;
    if (translationEnabled && !translatedTitle && !isLoadingTranslation && onRequestTranslation) {
      setIsLoadingTranslation(true);
<<<<<<< HEAD
      // Include language in cache key to allow caching per language
      const cacheKey = `${topic.id}:${selectedLanguage}`;
=======
      // Cache key MUST include the source text, not the ephemeral topic id
      // Topic ids like "topic-0" are reused across theme changes which caused
      // collisions and stale translations bleeding across themes.
      const cacheKey = `topic-title:${selectedLanguage}:${topic.title}`;
>>>>>>> 51b54e9c
      onRequestTranslation(topic.title, cacheKey)
        .then(translation => {
          setTranslatedTitle(translation);
        })
        .catch(error => {
          console.error('Translation failed for topic:', topic.id, error);
        })
        .finally(() => {
          setIsLoadingTranslation(false);
        });
    }
  }, [selectedLanguage, translatedTitle, isLoadingTranslation, onRequestTranslation, topic.title, topic.id]);

  // Clear translation when language changes
  useEffect(() => {
    setTranslatedTitle(topic.translatedTitle || null);
    setIsLoadingTranslation(false);
  }, [selectedLanguage, topic.translatedTitle]);
<<<<<<< HEAD
=======

  // Also clear translation state when the topic content changes (e.g., switching themes)
  // This ensures we don't show a stale translation from a previous theme for a reused topic id.
  useEffect(() => {
    setTranslatedTitle(topic.translatedTitle || null);
    setIsLoadingTranslation(false);
  }, [topic.title]);
>>>>>>> 51b54e9c
  
  const handleClick = () => {
    onClick();
    // Automatically play the topic when clicked
    if (onPlayTopic) {
      onPlayTopic();
    }
  };
  
  return (
    <button
      className={cn(
        "w-full px-3 py-1.5 rounded-xl",
        "flex items-center justify-between gap-2.5",
        "transition-all duration-200",
        "hover:scale-[1.01] hover:shadow-[0px_0px_11px_0px_rgba(0,0,0,0.1)]",
        "text-left",
        isSelected && "scale-[1.01] shadow-[0px_0px_11px_0px_rgba(0,0,0,0.1)]",
      )}
      style={{
        backgroundColor: isSelected
          ? `hsl(${topicColor} / 0.15)`
          : `hsl(${topicColor} / 0.08)`,
      }}
      onClick={handleClick}
    >
      <div className="flex items-start gap-2 flex-1 min-w-0">
        <div
          className={cn(
            "rounded-full shrink-0 transition-all mt-0.5",
            isSelected ? "w-3.5 h-3.5" : "w-3 h-3"
          )}
          style={{ backgroundColor: `hsl(${topicColor})` }}
        />
        <div className="flex-1 min-w-0">
          <span className="font-medium text-sm truncate block">
            {selectedLanguage !== null
              ? (isLoadingTranslation ? "Translating..." : translatedTitle || topic.title)
              : topic.title
            }
          </span>
        </div>
      </div>

      <span className="font-mono text-xs text-muted-foreground shrink-0">
        {formatDuration(topic.duration)}
      </span>
    </button>
  );
}<|MERGE_RESOLUTION|>--- conflicted
+++ resolved
@@ -26,15 +26,10 @@
     const translationEnabled = selectedLanguage !== null;
     if (translationEnabled && !translatedTitle && !isLoadingTranslation && onRequestTranslation) {
       setIsLoadingTranslation(true);
-<<<<<<< HEAD
-      // Include language in cache key to allow caching per language
-      const cacheKey = `${topic.id}:${selectedLanguage}`;
-=======
       // Cache key MUST include the source text, not the ephemeral topic id
       // Topic ids like "topic-0" are reused across theme changes which caused
       // collisions and stale translations bleeding across themes.
       const cacheKey = `topic-title:${selectedLanguage}:${topic.title}`;
->>>>>>> 51b54e9c
       onRequestTranslation(topic.title, cacheKey)
         .then(translation => {
           setTranslatedTitle(translation);
@@ -53,8 +48,6 @@
     setTranslatedTitle(topic.translatedTitle || null);
     setIsLoadingTranslation(false);
   }, [selectedLanguage, topic.translatedTitle]);
-<<<<<<< HEAD
-=======
 
   // Also clear translation state when the topic content changes (e.g., switching themes)
   // This ensures we don't show a stale translation from a previous theme for a reused topic id.
@@ -62,8 +55,7 @@
     setTranslatedTitle(topic.translatedTitle || null);
     setIsLoadingTranslation(false);
   }, [topic.title]);
->>>>>>> 51b54e9c
-  
+
   const handleClick = () => {
     onClick();
     // Automatically play the topic when clicked
