--- conflicted
+++ resolved
@@ -52,11 +52,9 @@
   onCancelEditing?: () => void;
   isAuthenticated?: boolean;
   onRequestSignIn?: () => void;
-<<<<<<< HEAD
   selectedLanguage?: string | null;
   onRequestTranslation?: (text: string, cacheKey: string) => Promise<string>;
   onLanguageChange?: (languageCode: string | null) => void;
-=======
   onRequestExport?: () => void;
   exportButtonState?: {
     tooltip?: string;
@@ -64,7 +62,6 @@
     badgeLabel?: string;
     isLoading?: boolean;
   };
->>>>>>> 72f9bd39
 }
 
 export interface RightColumnTabsHandle {
@@ -94,14 +91,11 @@
   onCancelEditing,
   isAuthenticated,
   onRequestSignIn,
-<<<<<<< HEAD
   selectedLanguage = null,
   onRequestTranslation,
   onLanguageChange,
-=======
   onRequestExport,
   exportButtonState,
->>>>>>> 72f9bd39
 }, ref) => {
   const [activeTab, setActiveTab] = useState<"transcript" | "chat" | "notes">("transcript");
   const [languageSearch, setLanguageSearch] = useState("");
@@ -279,13 +273,10 @@
             citationHighlight={citationHighlight}
             onTakeNoteFromSelection={onTakeNoteFromSelection}
             videoId={videoId}
-<<<<<<< HEAD
             selectedLanguage={selectedLanguage}
             onRequestTranslation={onRequestTranslation}
-=======
             onRequestExport={onRequestExport}
             exportButtonState={exportButtonState}
->>>>>>> 72f9bd39
           />
         </div>
         <div className={cn("absolute inset-0", (activeTab !== "chat" || !showChatTab) && "hidden")}>
