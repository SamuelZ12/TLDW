'use client'

import { useState } from 'react'
import { createClient } from '@/lib/supabase/client'
import { resolveAppUrl } from '@/lib/utils'
import { Dialog, DialogContent, DialogDescription, DialogHeader, DialogTitle } from '@/components/ui/dialog'
import { Button } from '@/components/ui/button'
import { Input } from '@/components/ui/input'
import { Label } from '@/components/ui/label'
import { Tabs, TabsContent, TabsList, TabsTrigger } from '@/components/ui/tabs'
import { AlertCircle, Loader2, CheckCircle, Youtube } from 'lucide-react'
import { Alert, AlertDescription } from '@/components/ui/alert'
import { toast } from 'sonner'

interface AuthModalProps {
  open: boolean
  onOpenChange: (open: boolean) => void
  onSuccess?: () => void
  trigger?: 'generation-limit' | 'save-video' | 'manual' | 'save-note'
  currentVideoId?: string | null
}

export function AuthModal({ open, onOpenChange, onSuccess, trigger = 'manual', currentVideoId }: AuthModalProps) {
  const [email, setEmail] = useState('')
  const [password, setPassword] = useState('')
  const [loading, setLoading] = useState(false)
  const [error, setError] = useState<string | null>(null)
  const [success, setSuccess] = useState(false)
  const supabase = createClient()
  const appUrl = resolveAppUrl(typeof window !== 'undefined' ? window.location.origin : undefined)

  const handleSignUp = async () => {
    setLoading(true)
    setError(null)

    const redirectUrl = `${appUrl}/auth/callback`
    console.log('🔐 Starting signup process...')
    console.log('📧 Email:', email)
    console.log('🔗 Redirect URL:', redirectUrl)
    console.log('🌐 NEXT_PUBLIC_APP_URL:', process.env.NEXT_PUBLIC_APP_URL)
    console.log('🧭 Resolved App URL:', appUrl)

    const response = await supabase.auth.signUp({
      email,
      password,
      options: {
<<<<<<< HEAD
        emailRedirectTo: getURL(),
=======
        emailRedirectTo: redirectUrl,
>>>>>>> 72f9bd39
      },
    })

    console.log('📨 Full Supabase signup response:', JSON.stringify(response, null, 2))
    console.log('✅ User object:', response.data?.user)
    console.log('📬 Session object:', response.data?.session)
    console.log('❌ Error:', response.error)

    if (response.error) {
      console.error('❌ Signup error:', response.error.message)
      setError(response.error.message)
    } else {
      console.log('✅ Signup successful! User ID:', response.data?.user?.id)
      console.log('📧 Email confirmation sent to:', response.data?.user?.email)
      console.log('⚠️ Email confirmed?:', response.data?.user?.email_confirmed_at)
      console.log('ℹ️ Identities:', response.data?.user?.identities)
      setSuccess(true)
    }

    setLoading(false)
  }

  const handleSignIn = async () => {
    setLoading(true)
    setError(null)

    // Store current video ID in sessionStorage before signing in
    if (currentVideoId) {
      sessionStorage.setItem('pendingVideoId', currentVideoId)
      console.log('Stored video for post-auth linking:', currentVideoId)
    }

    const { error } = await supabase.auth.signInWithPassword({
      email,
      password,
    })

    if (error) {
      setError(error.message)
      toast.error(error.message)
    } else {
      toast.success('Successfully signed in!')
      onSuccess?.()
      onOpenChange(false)
      // Delay reload slightly to allow auth state to update
      setTimeout(() => {
        window.location.reload()
      }, 100)
    }

    setLoading(false)
  }

  const handleGoogleSignIn = async () => {
    setLoading(true)
    setError(null)

    // Store current video ID in sessionStorage before OAuth redirect
    if (currentVideoId) {
      sessionStorage.setItem('pendingVideoId', currentVideoId)
      console.log('Stored video for post-auth linking:', currentVideoId)
    }

    const { error } = await supabase.auth.signInWithOAuth({
      provider: 'google',
      options: {
<<<<<<< HEAD
        redirectTo: getURL(),
=======
        redirectTo: `${appUrl}/auth/callback`,
>>>>>>> 72f9bd39
      },
    })

    if (error) {
      setError(error.message)
    }

    setLoading(false)
  }

  const getURL = () => {
    let url =
      process.env.NEXT_PUBLIC_APP_URL ?? // Set this to your site URL in production env.
      process.env.NEXT_PUBLIC_VERCEL_URL ?? // Automatically set by Vercel.
      'http://localhost:3000/'
    // Make sure to include `https://` when not localhost.
    url = url.startsWith('http') ? url : `https://${url}`
    // Make sure to include a trailing `/`.
    url = url.endsWith('/') ? url : `${url}/`
    return url
  }

  const getModalContent = () => {
    switch (trigger) {
      case 'generation-limit':
        return {
          title: 'Sign up to continue',
          description: 'You\'ve used your anonymous allowance. Create a free account to unlock monthly credits.',
          benefits: [
            '5 video analyses every 30 days',
            'Save videos, notes, and highlights across devices',
            'Upgrade anytime for 100 videos/month + Top-Up credits',
          ],
          showBenefitsCard: true,
        }
      case 'save-note':
        return {
          title: 'Sign in to save notes',
          description: 'Capture key moments and keep your highlights in one place.',
          benefits: [
            'Save transcript snippets with one click',
            'Organize notes across every video',
            'Access your highlights from any device',
          ],
          showBenefitsCard: true,
        }
      default:
        return {
          title: 'Sign in to TLDW',
          description: 'Create an account or sign in to save your video analyses and access them anytime.',
          benefits: [
            'Save your analyzed videos',
            'Access your video library from any device',
            'Track your learning progress',
          ],
          showBenefitsCard: false,
        }
    }
  }

  const { title, description, benefits, showBenefitsCard } = getModalContent()

  if (success) {
    return (
      <Dialog open={open} onOpenChange={onOpenChange}>
        <DialogContent className="sm:max-w-md">
          <DialogHeader>
            <DialogTitle className="flex items-center gap-2">
              <CheckCircle className="h-5 w-5 text-green-500" />
              Check your email
            </DialogTitle>
            <DialogDescription className="pt-2">
              We&apos;ve sent you a confirmation link to <strong>{email}</strong>.
              Please check your email and click the link to activate your account.
            </DialogDescription>
          </DialogHeader>
          <Button onClick={() => onOpenChange(false)} className="w-full">
            Got it
          </Button>
        </DialogContent>
      </Dialog>
    )
  }

  return (
    <Dialog open={open} onOpenChange={onOpenChange}>
      <DialogContent className="sm:max-w-lg">
        <DialogHeader>
          <DialogTitle className="flex items-center gap-2">
            <Youtube className="h-5 w-5" />
            {title}
          </DialogTitle>
          <DialogDescription className="pt-2">
            {description}
          </DialogDescription>
        </DialogHeader>

        {showBenefitsCard && (
          <div className="bg-muted/50 rounded-lg p-4 space-y-2">
            <p className="text-sm font-medium">What you get with a free account:</p>
            <ul className="text-sm text-muted-foreground space-y-1">
              {benefits.map((benefit, index) => (
                <li key={index} className="flex items-start gap-2">
                  <CheckCircle className="h-3 w-3 text-green-500 mt-0.5 shrink-0" />
                  <span>{benefit}</span>
                </li>
              ))}
            </ul>
          </div>
        )}

        <Tabs defaultValue="signin" className="w-full">
          <TabsList className="grid w-full grid-cols-2">
            <TabsTrigger value="signin">Sign In</TabsTrigger>
            <TabsTrigger value="signup">Sign Up</TabsTrigger>
          </TabsList>

          <TabsContent value="signin" className="space-y-4">
            <div className="space-y-2">
              <Label htmlFor="signin-email">Email</Label>
              <Input
                id="signin-email"
                type="email"
                placeholder="you@example.com"
                value={email}
                onChange={(e) => setEmail(e.target.value)}
                disabled={loading}
              />
            </div>
            <div className="space-y-2">
              <Label htmlFor="signin-password">Password</Label>
              <Input
                id="signin-password"
                type="password"
                value={password}
                onChange={(e) => setPassword(e.target.value)}
                disabled={loading}
              />
            </div>

            {error && (
              <Alert variant="destructive">
                <AlertCircle className="h-4 w-4" />
                <AlertDescription>{error}</AlertDescription>
              </Alert>
            )}

            <div className="space-y-2">
              <Button
                onClick={handleSignIn}
                disabled={loading || !email || !password}
                className="inline-flex h-8 p-2 justify-center items-center shrink-0 w-full"
              >
                {loading ? (
                  <>
                    <Loader2 className="mr-2 h-4 w-4 animate-spin" />
                    Signing in...
                  </>
                ) : (
                  'Sign In'
                )}
              </Button>

              <div className="relative">
                <div className="absolute inset-0 flex items-center">
                  <span className="w-full border-t" />
                </div>
                <div className="relative flex justify-center text-xs uppercase">
                  <span className="bg-background px-2 text-muted-foreground">Or</span>
                </div>
              </div>

              <Button
                onClick={handleGoogleSignIn}
                disabled={loading}
                variant="outline"
                className="inline-flex h-8 p-2 justify-center items-center shrink-0 w-full"
              >
                <svg className="mr-2 h-4 w-4" viewBox="0 0 24 24">
                  <path
                    fill="currentColor"
                    d="M22.56 12.25c0-.78-.07-1.53-.2-2.25H12v4.26h5.92c-.26 1.37-1.04 2.53-2.21 3.31v2.77h3.57c2.08-1.92 3.28-4.74 3.28-8.09z"
                  />
                  <path
                    fill="currentColor"
                    d="M12 23c2.97 0 5.46-.98 7.28-2.66l-3.57-2.77c-.98.66-2.23 1.06-3.71 1.06-2.86 0-5.29-1.93-6.16-4.53H2.18v2.84C3.99 20.53 7.7 23 12 23z"
                  />
                  <path
                    fill="currentColor"
                    d="M5.84 14.09c-.22-.66-.35-1.36-.35-2.09s.13-1.43.35-2.09V7.07H2.18C1.43 8.55 1 10.22 1 12s.43 3.45 1.18 4.93l2.85-2.22.81-.62z"
                  />
                  <path
                    fill="currentColor"
                    d="M12 5.38c1.62 0 3.06.56 4.21 1.64l3.15-3.15C17.45 2.09 14.97 1 12 1 7.7 1 3.99 3.47 2.18 7.07l3.66 2.84c.87-2.6 3.3-4.53 6.16-4.53z"
                  />
                </svg>
                Continue with Google
              </Button>
            </div>
          </TabsContent>

          <TabsContent value="signup" className="space-y-4">
            <div className="space-y-2">
              <Label htmlFor="signup-email">Email</Label>
              <Input
                id="signup-email"
                type="email"
                placeholder="you@example.com"
                value={email}
                onChange={(e) => setEmail(e.target.value)}
                disabled={loading}
              />
            </div>
            <div className="space-y-2">
              <Label htmlFor="signup-password">Password</Label>
              <Input
                id="signup-password"
                type="password"
                placeholder="At least 6 characters"
                value={password}
                onChange={(e) => setPassword(e.target.value)}
                disabled={loading}
              />
            </div>

            {error && (
              <Alert variant="destructive">
                <AlertCircle className="h-4 w-4" />
                <AlertDescription>{error}</AlertDescription>
              </Alert>
            )}

            <div className="space-y-2">
              <Button
                onClick={handleSignUp}
                disabled={loading || !email || !password || password.length < 6}
                className="inline-flex h-8 p-2 justify-center items-center shrink-0 w-full"
              >
                {loading ? (
                  <>
                    <Loader2 className="mr-2 h-4 w-4 animate-spin" />
                    Creating account...
                  </>
                ) : (
                  'Create Account'
                )}
              </Button>

              <div className="relative">
                <div className="absolute inset-0 flex items-center">
                  <span className="w-full border-t" />
                </div>
                <div className="relative flex justify-center text-xs uppercase">
                  <span className="bg-background px-2 text-muted-foreground">Or</span>
                </div>
              </div>

              <Button
                onClick={handleGoogleSignIn}
                disabled={loading}
                variant="outline"
                className="inline-flex h-8 p-2 justify-center items-center shrink-0 w-full"
              >
                <svg className="mr-2 h-4 w-4" viewBox="0 0 24 24">
                  <path
                    fill="currentColor"
                    d="M22.56 12.25c0-.78-.07-1.53-.2-2.25H12v4.26h5.92c-.26 1.37-1.04 2.53-2.21 3.31v2.77h3.57c2.08-1.92 3.28-4.74 3.28-8.09z"
                  />
                  <path
                    fill="currentColor"
                    d="M12 23c2.97 0 5.46-.98 7.28-2.66l-3.57-2.77c-.98.66-2.23 1.06-3.71 1.06-2.86 0-5.29-1.93-6.16-4.53H2.18v2.84C3.99 20.53 7.7 23 12 23z"
                  />
                  <path
                    fill="currentColor"
                    d="M5.84 14.09c-.22-.66-.35-1.36-.35-2.09s.13-1.43.35-2.09V7.07H2.18C1.43 8.55 1 10.22 1 12s.43 3.45 1.18 4.93l2.85-2.22.81-.62z"
                  />
                  <path
                    fill="currentColor"
                    d="M12 5.38c1.62 0 3.06.56 4.21 1.64l3.15-3.15C17.45 2.09 14.97 1 12 1 7.7 1 3.99 3.47 2.18 7.07l3.66 2.84c.87-2.6 3.3-4.53 6.16-4.53z"
                  />
                </svg>
                Sign up with Google
              </Button>

              <p className="text-xs text-muted-foreground text-center">
                By signing up, you agree to our Terms of Service and Privacy Policy
              </p>
            </div>
          </TabsContent>
        </Tabs>
      </DialogContent>
    </Dialog>
  )
}<|MERGE_RESOLUTION|>--- conflicted
+++ resolved
@@ -44,11 +44,7 @@
       email,
       password,
       options: {
-<<<<<<< HEAD
-        emailRedirectTo: getURL(),
-=======
         emailRedirectTo: redirectUrl,
->>>>>>> 72f9bd39
       },
     })
 
@@ -115,11 +111,7 @@
     const { error } = await supabase.auth.signInWithOAuth({
       provider: 'google',
       options: {
-<<<<<<< HEAD
-        redirectTo: getURL(),
-=======
         redirectTo: `${appUrl}/auth/callback`,
->>>>>>> 72f9bd39
       },
     })
 
@@ -128,18 +120,6 @@
     }
 
     setLoading(false)
-  }
-
-  const getURL = () => {
-    let url =
-      process.env.NEXT_PUBLIC_APP_URL ?? // Set this to your site URL in production env.
-      process.env.NEXT_PUBLIC_VERCEL_URL ?? // Automatically set by Vercel.
-      'http://localhost:3000/'
-    // Make sure to include `https://` when not localhost.
-    url = url.startsWith('http') ? url : `https://${url}`
-    // Make sure to include a trailing `/`.
-    url = url.endsWith('/') ? url : `${url}/`
-    return url
   }
 
   const getModalContent = () => {
