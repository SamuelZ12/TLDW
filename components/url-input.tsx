"use client";

import { useState } from "react";
import { Loader2, ArrowUp, Link, Sparkles } from "lucide-react";
import { extractVideoId } from "@/lib/utils";
import { cn } from "@/lib/utils";
import { Button } from "@/components/ui/button";
import { Card } from "@/components/ui/card";
import { ModeSelector } from "@/components/mode-selector";
import type { TopicGenerationMode } from "@/lib/types";

interface UrlInputProps {
  onSubmit: (url: string) => void;
  isLoading?: boolean;
  mode?: TopicGenerationMode;
  onModeChange?: (mode: TopicGenerationMode) => void;
  onFeelingLucky?: () => void | Promise<void>;
  isFeelingLucky?: boolean;
}

export function UrlInput({
  onSubmit,
  isLoading = false,
  mode,
  onModeChange,
  onFeelingLucky,
  isFeelingLucky = false,
}: UrlInputProps) {
  const [url, setUrl] = useState("");
  const [error, setError] = useState("");
  const [isFocused, setIsFocused] = useState(false);
  const showModeSelector = typeof onModeChange === "function";
  const showFeelingLucky = typeof onFeelingLucky === "function";
  const modeValue: TopicGenerationMode = mode ?? "fast";
  const hasInput = url.trim().length > 0;

  const handleSubmit = (e: React.FormEvent) => {
    e.preventDefault();
    setError("");

    if (!url.trim()) {
      setError("Please enter a YouTube URL");
      return;
    }

    const videoId = extractVideoId(url);
    if (!videoId) {
      setError("Please enter a valid YouTube URL");
      return;
    }

    onSubmit(url);
  };

  return (
    <form onSubmit={handleSubmit} className="w-full max-w-[615px]">
      <div className="flex flex-col gap-2">
        <Card
          className={cn(
            "relative flex flex-col items-start gap-6 self-stretch rounded-[22px] border border-[#f0f1f1] bg-white px-6 pt-6 pb-3 shadow-[2px_11px_40.4px_rgba(0,0,0,0.06)] transition-shadow",
            isFocused && "shadow-[2px_11px_40.4px_rgba(0,0,0,0.1)]",
            error && "ring-2 ring-destructive"
          )}
        >
          {/* Top row: Input field only */}
          <div className="flex w-full items-center gap-2.5">
            <div className="w-5 flex items-center justify-end shrink-0">
              <Link className="h-5 w-5 text-[#989999]" strokeWidth={1.8} />
            </div>
            <input
              type="url"
              value={url}
              onChange={(e) => setUrl(e.target.value)}
              onFocus={() => setIsFocused(true)}
              onBlur={() => setIsFocused(false)}
              placeholder="Paste Youtube URL link here..."
              className="flex-1 border-0 bg-transparent text-[14px] text-[#989999] placeholder:text-[#989999] focus:outline-none"
              disabled={isLoading}
            />
          </div>

<<<<<<< HEAD
          {/* Bottom row: Mode selector (left) and submit button (right) */}
          <div
            className={cn(
              "flex w-full items-center gap-3",
              showModeSelector ? "justify-between" : "justify-end"
            )}
          >
            {showModeSelector && (
              <ModeSelector value={modeValue} onChange={onModeChange} />
            )}
            <Button
              type="submit"
              disabled={isLoading || !hasInput}
              size="icon"
              className={cn(
                "h-7 w-7 shrink-0 rounded-full text-white transition-colors disabled:text-white disabled:opacity-100",
                hasInput
                  ? "bg-black hover:bg-black disabled:bg-black"
                  : "bg-[#B3B4B4] hover:bg-[#9d9e9e] disabled:bg-[#B3B4B4]"
              )}
            >
              {isLoading ? (
                <Loader2 className="h-3.5 w-3.5 animate-spin" />
              ) : (
                <ArrowUp className="h-3.5 w-3.5" />
=======
          {/* Bottom row: Mode selector (left) and actions (right) */}
          <div className="flex w-full flex-wrap items-center gap-3">
            {showModeSelector && <ModeSelector value={modeValue} onChange={onModeChange} />}
            <div className="ml-auto flex items-center gap-2">
              {showFeelingLucky && (
                <Button
                  type="button"
                  variant="pill"
                  size="sm"
                  disabled={isFeelingLucky || isLoading}
                  onClick={() => {
                    if (isFeelingLucky || isLoading) return;
                    void onFeelingLucky?.();
                  }}
                  className={cn(
                    "h-7 rounded-full border border-[#efefef] bg-white px-3 text-[12px] font-semibold text-[#b3b4b4] shadow-none hover:bg-[#f7f7f7] disabled:bg-[#f5f5f5] disabled:text-[#a7a7a7]",
                    isFeelingLucky && "cursor-wait"
                  )}
                >
                  {isFeelingLucky ? (
                    <>
                      <Loader2 className="mr-1.5 h-3 w-3 animate-spin" />
                      Feeling lucky...
                    </>
                  ) : (
                    <>
                      <Sparkles className="mr-1.5 h-3 w-3" />
                      I&apos;m feeling lucky
                    </>
                  )}
                </Button>
>>>>>>> 72f9bd39
              )}
              <Button
                type="submit"
                disabled={isLoading || !url.trim()}
                size="icon"
                className="h-7 w-7 shrink-0 rounded-full bg-[#B3B4B4] text-white hover:bg-[#9d9e9e] disabled:bg-[#B3B4B4] disabled:text-white disabled:opacity-100"
              >
                {isLoading ? (
                  <Loader2 className="h-3.5 w-3.5 animate-spin" />
                ) : (
                  <ArrowUp className="h-3.5 w-3.5" />
                )}
              </Button>
            </div>
          </div>
        </Card>
        {error && (
          <p className="text-xs text-destructive px-1">{error}</p>
        )}
      </div>
    </form>
  );
}<|MERGE_RESOLUTION|>--- conflicted
+++ resolved
@@ -79,33 +79,6 @@
             />
           </div>
 
-<<<<<<< HEAD
-          {/* Bottom row: Mode selector (left) and submit button (right) */}
-          <div
-            className={cn(
-              "flex w-full items-center gap-3",
-              showModeSelector ? "justify-between" : "justify-end"
-            )}
-          >
-            {showModeSelector && (
-              <ModeSelector value={modeValue} onChange={onModeChange} />
-            )}
-            <Button
-              type="submit"
-              disabled={isLoading || !hasInput}
-              size="icon"
-              className={cn(
-                "h-7 w-7 shrink-0 rounded-full text-white transition-colors disabled:text-white disabled:opacity-100",
-                hasInput
-                  ? "bg-black hover:bg-black disabled:bg-black"
-                  : "bg-[#B3B4B4] hover:bg-[#9d9e9e] disabled:bg-[#B3B4B4]"
-              )}
-            >
-              {isLoading ? (
-                <Loader2 className="h-3.5 w-3.5 animate-spin" />
-              ) : (
-                <ArrowUp className="h-3.5 w-3.5" />
-=======
           {/* Bottom row: Mode selector (left) and actions (right) */}
           <div className="flex w-full flex-wrap items-center gap-3">
             {showModeSelector && <ModeSelector value={modeValue} onChange={onModeChange} />}
@@ -137,7 +110,6 @@
                     </>
                   )}
                 </Button>
->>>>>>> 72f9bd39
               )}
               <Button
                 type="submit"
